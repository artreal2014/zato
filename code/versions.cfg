[buildout]
versions=versions

[versions]
alembic = 0.6.0
amqp = 1.0.11
anyjson = 0.3.3
apscheduler = 2.0.3
argh = 0.23.2
argparse = 1.2.1
arrow = 0.4.0
Babel = 1.3
base32-crockford = 0.2.0
boto = 2.6.0
bunch = 1.0.1
bzr = 2.5
cffi = 0.8.2
chai = 0.4.0
cliff = 1.5.2
cmd2 = 0.6.7
codegen = 1.0
collective.recipe.patch = 0.2.2
configobj = 4.7.2
cov-core = 1.7
coverage = 3.5.3
cryptography = 0.2.2
distribute = 0.6.30
distutils2 = 1.0a4
Django = 1.3.1
django-debug-toolbar-django13 = 0.8.4
django-openid-auth = 0.5
django-settings = 1.3-beta
enum34 = 0.9.20
faker = 0.0.4
faulthandler = 2.2
fs = 0.4.0
gevent = 1.0
gevent-inotifyx = 0.1.1
greenlet = 0.4.0
gunicorn = 18.0
hexagonit.recipe.download = 1.6
hiredis = 0.1.1
httplib2 = 0.8
importing = 1.10
inotifyx = 0.2.0
ipython = 0.13.2
iso8601 = 0.1.10
iw.recipe.cmd = 0.3
jsonlib2 = 1.5.2
jsonpatch = 1.5
jsonpointer = 1.3
jsonschema = 2.3.0
keyring = 3.7
kombu=2.5.10
lxml = 3.0.1
Mako = 0.9.0
MarkupSafe = 0.9.2
memory-profiler = 0.27
mixer = 1.1.4
mock = 1.0.1
netaddr = 0.7.11
nose = 1.3.0
nose-cov = 1.6
nosexcover = 1.0.7
oauth = 1.0.1
oslo.config = 1.2.1
ordereddict = 1.1
paodate = 1.2
parse = 1.6.3
Paste = 1.7.5.1
pathtools = 0.1.2
pbr = 0.7.0
pesto = 25
pika = 0.9.12
pip = 1.5.2
prettytable = 0.7.2
psutil = 0.6.1
psycopg2 = 2.5.1
pyasn1 = 0.1.3
pycparser = 2.10
pycrypto = 2.6
PyMySQL = 0.5
PyYAML = 3.10
pygments = 1.5
pyOpenSSL = 0.14
pyparsing = 2.0.1
pyprof2calltree = 1.1.0
python-cinderclient = 1.0.8
python-dateutil = 2.1
python-glanceclient = 0.12.0
python-keyczar = 0.71c
python-keystoneclient = 0.6.0
python-novaclient = 2.17.0
python-ntlm = 1.0.1
python-openid = 2.2.5
python-swiftclient = 2.0.3
pytz = 2012h
pyzmq = 2.2.0.1
pyzmq-static = 2.2
quicli = 1.1
redis = 2.9.1
repoze.lru = 0.6
repoze.profile = 2.0
requests = 1.2.3
retools = 0.3
rsa = 3.1.2
sec-wall = 1.2
setproctitle = 1.1.6
setuptools = 0.6c12dev-r89000
simplejson = 3.3.0
six = 1.5.2
springpython = 1.3.0RC1
SQLAlchemy = 0.7.9
<<<<<<< HEAD
stevedore = 0.14.1
=======
suds = 0.4
>>>>>>> 82c1d874
texttable = 0.8.1
threadpool = 1.2.7
tornado = 2.4
tzlocal = 1.0
urllib3 = 1.5
WebHelpers = 1.3
warlock = 1.1.0
watchdog = 0.6.0
werkzeug = 0.9.4
xmltodict = 0.8.3
zato-redis-paginator = 1.0
zc.buildout = 1.6.3
zc.recipe.egg = 1.3.2
ZConfig = 2.9.3
zdaemon = 2.0.4
zerokspot.recipe.git = 0.6.1<|MERGE_RESOLUTION|>--- conflicted
+++ resolved
@@ -111,11 +111,8 @@
 six = 1.5.2
 springpython = 1.3.0RC1
 SQLAlchemy = 0.7.9
-<<<<<<< HEAD
 stevedore = 0.14.1
-=======
 suds = 0.4
->>>>>>> 82c1d874
 texttable = 0.8.1
 threadpool = 1.2.7
 tornado = 2.4
