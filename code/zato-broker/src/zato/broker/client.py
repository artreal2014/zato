--- conflicted
+++ resolved
@@ -106,23 +106,15 @@
 
     def _invoke_scheduler_from_server(self, msg:'anydict') -> 'any_':
         msg_bytes = dumps(msg)
-<<<<<<< HEAD
-        return requests_post(self.scheduler_url, msg_bytes, verify=False)
-=======
         response = requests_post(self.scheduler_url, msg_bytes, verify=False)
         return response
->>>>>>> c45363f3
 
 # ################################################################################################################################
 
     def _invoke_server_from_scheduler(self, msg:'anydict') -> 'any_':
         if self.zato_client:
-<<<<<<< HEAD
-            return self.zato_client.invoke_async(msg.get('service'), msg['payload'])
-=======
             response = self.zato_client.invoke_async(msg.get('service'), msg['payload'])
             return response
->>>>>>> c45363f3
         else:
             logger.warning('Scheduler -> server invocation failure; self.zato_client is not configured (%r)', self.zato_client)
 
