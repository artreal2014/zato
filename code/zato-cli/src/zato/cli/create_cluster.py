--- conflicted
+++ resolved
@@ -19,16 +19,10 @@
 
 # Zato
 from zato.cli import common_odb_opts, get_tech_account_opts, ZatoCommand
-<<<<<<< HEAD
-from zato.common import CONNECTION, DATA_FORMAT, HTTP_SOAP_SERIALIZATION_TYPE, PUB_SUB, SIMPLE_IO, URL_TYPE, WEB_SOCKET
-from zato.common.odb.model import ChannelWebSocket, Cluster, HTTPBasicAuth, HTTPSOAP, JWT, PubSubEndpoint, PubSubEndpointAttr, \
-     PubSubEndpointOwner, PubSubEndpointRole, PubSubOwner, RBACPermission, RBACRole, Service, \
+from zato.common import CACHE, CONNECTION, DATA_FORMAT, HTTP_SOAP_SERIALIZATION_TYPE, PUB_SUB, SIMPLE_IO, URL_TYPE, WEB_SOCKET
+from zato.common.odb.model import CacheBuiltin, ChannelWebSocket, Cluster, HTTPBasicAuth, HTTPSOAP, JWT, PubSubEndpoint, \
+     PubSubEndpointAttr, PubSubEndpointOwner, PubSubEndpointRole, PubSubOwner, RBACPermission, RBACRole, Service, \
      WSSDefinition
-=======
-from zato.common import CACHE, DATA_FORMAT, SIMPLE_IO, WEB_SOCKET
-from zato.common.odb.model import CacheBuiltin, ChannelWebSocket, Cluster, HTTPBasicAuth, HTTPSOAP, JWT, RBACPermission, \
-     RBACRole, Service, WSSDefinition
->>>>>>> 4a21227a
 from zato.common.util import get_http_json_channel, get_http_soap_channel
 
 msg_browser_defaults = WEB_SOCKET.DEFAULT.LIVE_MSG_BROWSER
@@ -851,7 +845,6 @@
                 merge_url_params_req=True, service=service, cluster=cluster, security=pubapi_sec)
             session.add(channel)
 
-<<<<<<< HEAD
     def add_default_pubsub_config(self, session, cluster, pubsub_services):
         """ Adds default configuration for pub/sub endpoints and owners.
         """
@@ -924,7 +917,7 @@
         session.add(endpoint)
         session.add(endpoint_owner)
         session.add(id_attr)
-=======
+
     def add_cache_endpoints(self, session, cluster):
 
         service_to_endpoint = {
@@ -1006,5 +999,4 @@
             http_soap = HTTPSOAP(None, name, True, True, 'channel', 'plain_http', None, url_path, None, '',
                 None, DATA_FORMAT.JSON, security=None, service=service, cluster=cluster)
 
-            session.add(http_soap)
->>>>>>> 4a21227a
+            session.add(http_soap)