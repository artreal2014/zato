# -*- coding: utf-8 -*-

"""
Copyright (C) 2010 Dariusz Suchojad <dsuch at zato.io>

Licensed under LGPLv3, see LICENSE.txt for terms and conditions.
"""

from __future__ import absolute_import, division, print_function, unicode_literals

# stdlib
from copy import deepcopy
from datetime import datetime
from traceback import format_exc
from uuid import uuid4

# SQLAlchemy
from sqlalchemy.exc import IntegrityError

# Zato
from zato.cli import common_odb_opts, get_tech_account_opts, ZatoCommand
<<<<<<< HEAD
from zato.common import CACHE, DATA_FORMAT, PUBSUB, SIMPLE_IO, WEB_SOCKET
from zato.common.odb.model import CacheBuiltin, ChannelWebSocket, Cluster, HTTPBasicAuth, HTTPSOAP, JWT, PubSubEndpoint, \
     PubSubTopic, PubSubSubscription, RBACPermission, RBACRole, Service, WSSDefinition
from zato.common.pubsub import new_sub_key
=======
from zato.common import DATA_FORMAT, MISC, SIMPLE_IO, WEB_SOCKET
from zato.common.odb.model import ChannelWebSocket, Cluster, HTTPBasicAuth, HTTPSOAP, JWT, RBACClientRole, RBACPermission, RBACRole, \
     RBACRolePermission, Service, WSSDefinition
>>>>>>> d979f283
from zato.common.util import get_http_json_channel, get_http_soap_channel

msg_browser_defaults = WEB_SOCKET.DEFAULT.LIVE_MSG_BROWSER

apispec_name_path = {
    'zato.apispec.pub.brython-js': '/zato/apispec/static/brython/_brython/brython.js',
    'zato.apispec.pub.brython-json': '/zato/apispec/static/brython/_brython/libs/json.js',
    'zato.apispec.pub.main': '/zato/apispec',
    'zato.apispec.pub.frontend': '/zato/apispec/static/brython/_zato/docs.py',
}

zato_services = {

    # API Spec
    'zato.apispec.get-api-spec':'zato.server.service.internal.apispec.GetAPISpec',
    'zato.apispec.pub.main':'zato.server.service.internal.apispec.pub.Main',
    'zato.apispec.pub.brython-js':'zato.server.service.internal.apispec.pub.BrythonJS',
    'zato.apispec.pub.brython-json':'zato.server.service.internal.apispec.pub.BrythonJSON',
    'zato.apispec.pub.frontend':'zato.server.service.internal.apispec.pub.Frontend',

    # Channels - AMQP
    'zato.channel.amqp.create':'zato.server.service.internal.channel.amqp_.Create',
    'zato.channel.amqp.delete':'zato.server.service.internal.channel.amqp_.Delete',
    'zato.channel.amqp.edit':'zato.server.service.internal.channel.amqp_.Edit',
    'zato.channel.amqp.get-list':'zato.server.service.internal.channel.amqp_.GetList',

    # Channels - JMS WebSphere MQ
    'zato.channel.jms-wmq.create':'zato.server.service.internal.channel.jms_wmq.Create',
    'zato.channel.jms-wmq.delete':'zato.server.service.internal.channel.jms_wmq.Delete',
    'zato.channel.jms-wmq.edit':'zato.server.service.internal.channel.jms_wmq.Edit',
    'zato.channel.jms-wmq.get-list':'zato.server.service.internal.channel.jms_wmq.GetList',

    # Channels - WebSocket
    'zato.channel.web-socket.create':'zato.server.service.internal.channel.web_socket.Create',
    'zato.channel.web-socket.delete':'zato.server.service.internal.channel.web_socket.Delete',
    'zato.channel.web-socket.edit':'zato.server.service.internal.channel.web_socket.Edit',
    'zato.channel.web-socket.get-list':'zato.server.service.internal.channel.web_socket.GetList',
    'zato.channel.web-socket.get-token':'zato.server.service.internal.channel.web_socket.GetToken',
    'zato.channel.web-socket.invalidate-token':'zato.server.service.internal.channel.web_socket.InvalidateToken',

    # Channels - WebSocket - clients
    'zato.channel.web-socket.client.create':'zato.server.service.internal.channel.web_socket.client.Create',
    'zato.channel.web-socket.client.delete-by-pub-id':'zato.server.service.internal.channel.web_socket.client.DeleteByPubId',
    'zato.channel.web-socket.client.delete-by-server':'zato.server.service.internal.channel.web_socket.client.DeleteByServer',

    # Channels - WebSocket - subscriptions
    'zato.channel.web-socket.subscription.create':'zato.server.service.internal.channel.web_socket.subscription.Create',
    'zato.channel.web-socket.subscription.delete':'zato.server.service.internal.channel.web_socket.subscription.Delete',

    # Channels - ZeroMQ
    'zato.channel.zmq.create':'zato.server.service.internal.channel.zmq.Create',
    'zato.channel.zmq.delete':'zato.server.service.internal.channel.zmq.Delete',
    'zato.channel.zmq.edit':'zato.server.service.internal.channel.zmq.Edit',
    'zato.channel.zmq.get-list':'zato.server.service.internal.channel.zmq.GetList',

    # Checks
    'zato.checks.sio.as-is-service': 'zato.server.service.internal.checks.sio.AsIsService',
    'zato.checks.sio.boolean-service': 'zato.server.service.internal.checks.sio.BooleanService',
    'zato.checks.sio.csv-service': 'zato.server.service.internal.checks.sio.CSVService',
    'zato.checks.sio.check-sio': 'zato.server.service.internal.checks.sio.CheckSIO',
    'zato.checks.check-service': 'zato.server.service.internal.checks.CheckService',
    'zato.checks.sio.check-target-service': 'zato.server.service.internal.checks.sio.CheckTargetService',
    'zato.checks.sio.dict-service': 'zato.server.service.internal.checks.sio.DictService',
    'zato.checks.sio.integer-service': 'zato.server.service.internal.checks.sio.IntegerService',
    'zato.checks.sio.list-of-dicts-service': 'zato.server.service.internal.checks.sio.ListOfDictsService',
    'zato.checks.sio.list-service': 'zato.server.service.internal.checks.sio.ListService',
    'zato.checks.sio.nested-service': 'zato.server.service.internal.checks.sio.NestedService',
    'zato.checks.sio.no-force-type-service': 'zato.server.service.internal.checks.sio.NoForceTypeService',
    'zato.checks.sio.utc-service': 'zato.server.service.internal.checks.sio.UTCService',
    'zato.checks.sio.unicode-service': 'zato.server.service.internal.checks.sio.UnicodeService',
    'zato.checks.sio.fixed-width-string': 'zato.server.service.internal.checks.sio.FixedWidthString',
    'zato.checks.sio.fixed-width-string-multi-line': 'zato.server.service.internal.checks.sio.FixedWidthStringMultiLine',

    # Cloud - AWS - S3
    'zato.cloud.aws.s3.create':'zato.server.service.internal.cloud.aws.s3.Create',
    'zato.cloud.aws.s3.delete':'zato.server.service.internal.cloud.aws.s3.Delete',
    'zato.cloud.aws.s3.edit':'zato.server.service.internal.cloud.aws.s3.Edit',
    'zato.cloud.aws.s3.get-list':'zato.server.service.internal.cloud.aws.s3.GetList',

    # Cloud - OpenStack - Swift
    'zato.cloud.openstack.swift.create':'zato.server.service.internal.cloud.openstack.swift.Create',
    'zato.cloud.openstack.swift.delete':'zato.server.service.internal.cloud.openstack.swift.Delete',
    'zato.cloud.openstack.swift.edit':'zato.server.service.internal.cloud.openstack.swift.Edit',
    'zato.cloud.openstack.swift.get-list':'zato.server.service.internal.cloud.openstack.swift.GetList',

    # Connectors - AMQP
    'zato.connector.amqp.create':'zato.server.service.internal.connector.amqp_.Create',

    # Definitions - AMQP
    'zato.definition.amqp.change-password':'zato.server.service.internal.definition.amqp_.ChangePassword',
    'zato.definition.amqp.create':'zato.server.service.internal.definition.amqp_.Create',
    'zato.definition.amqp.delete':'zato.server.service.internal.definition.amqp_.Delete',
    'zato.definition.amqp.edit':'zato.server.service.internal.definition.amqp_.Edit',
    'zato.definition.amqp.get-by-id':'zato.server.service.internal.definition.amqp_.GetByID',
    'zato.definition.amqp.get-list':'zato.server.service.internal.definition.amqp_.GetList',

    # Definitions - Cassandra
    'zato.definition.cassandra.create':'zato.server.service.internal.definition.cassandra.Create',
    'zato.definition.cassandra.delete':'zato.server.service.internal.definition.cassandra.Delete',
    'zato.definition.cassandra.edit':'zato.server.service.internal.definition.cassandra.Edit',
    'zato.definition.cassandra.get-by-id':'zato.server.service.internal.definition.cassandra.GetByID',
    'zato.definition.cassandra.get-list':'zato.server.service.internal.definition.cassandra.GetList',

    # Definitions - JMS WebSphere MQ
    'zato.definition.jms-wmq.create':'zato.server.service.internal.definition.jms_wmq.Create',
    'zato.definition.jms-wmq.delete':'zato.server.service.internal.definition.jms_wmq.Delete',
    'zato.definition.jms-wmq.edit':'zato.server.service.internal.definition.jms_wmq.Edit',
    'zato.definition.jms-wmq.get-by-id':'zato.server.service.internal.definition.jms_wmq.GetByID',
    'zato.definition.jms-wmq.get-list':'zato.server.service.internal.definition.jms_wmq.GetList',

    # E-mail - IMAP
    'zato.email.imap.change-password': 'zato.server.service.internal.email.imap.ChangePassword',
    'zato.email.imap.create': 'zato.server.service.internal.email.imap.Create',
    'zato.email.imap.delete': 'zato.server.service.internal.email.imap.Delete',
    'zato.email.imap.edit': 'zato.server.service.internal.email.imap.Edit',
    'zato.email.imap.get-list': 'zato.server.service.internal.email.imap.GetList',
    'zato.email.imap.ping': 'zato.server.service.internal.email.imap.Ping',

    # E-mail - SMTP
    'zato.email.smtp.change-password': 'zato.server.service.internal.email.smtp.ChangePassword',
    'zato.email.smtp.create': 'zato.server.service.internal.email.smtp.Create',
    'zato.email.smtp.delete': 'zato.server.service.internal.email.smtp.Delete',
    'zato.email.smtp.edit': 'zato.server.service.internal.email.smtp.Edit',
    'zato.email.smtp.get-list': 'zato.server.service.internal.email.smtp.GetList',
    'zato.email.smtp.ping': 'zato.server.service.internal.email.smtp.Ping',

    # Helpers
    'zato.helpers.echo': 'zato.server.service.internal.helpers.Echo',
    'zato.helpers.input-logger': 'zato.server.service.internal.helpers.InputLogger',
    'zato.helpers.sio-input-logger': 'zato.server.service.internal.helpers.SIOInputLogger',

    # Hot-deploy
    'zato.hot_deploy.create': 'zato.server.service.internal.hot_deploy.Create',

    # HTTP/SOAP
    'zato.http-soap.create':'zato.server.service.internal.http_soap.Create',
    'zato.http-soap.delete':'zato.server.service.internal.http_soap.Delete',
    'zato.http-soap.edit':'zato.server.service.internal.http_soap.Edit',
    'zato.http-soap.get-list':'zato.server.service.internal.http_soap.GetList',
    'zato.http-soap.ping':'zato.server.service.internal.http_soap.Ping',

    # Clusters - Connections map
    'zato.info.get-info':'zato.server.service.internal.info.GetInfo',
    'zato.info.get-server-info':'zato.server.service.internal.info.GetServerInfo',

    # SQL-backed KVDB
    'zato.kv_data.auto-clean-up':'zato.server.service.internal.kv_data.AutoCleanUp',

    # Key/value DB
    'zato.kvdb.data-dict.dictionary.create':'zato.server.service.internal.kvdb.data_dict.dictionary.Create',
    'zato.kvdb.data-dict.dictionary.delete':'zato.server.service.internal.kvdb.data_dict.dictionary.Delete',
    'zato.kvdb.data-dict.dictionary.edit':'zato.server.service.internal.kvdb.data_dict.dictionary.Edit',
    'zato.kvdb.data-dict.dictionary.get-key-list':'zato.server.service.internal.kvdb.data_dict.dictionary.GetKeyList',
    'zato.kvdb.data-dict.dictionary.get-last-id':'zato.server.service.internal.kvdb.data_dict.dictionary.GetLastID',
    'zato.kvdb.data-dict.dictionary.get-list':'zato.server.service.internal.kvdb.data_dict.dictionary.GetList',
    'zato.kvdb.data-dict.dictionary.get-system-list':'zato.server.service.internal.kvdb.data_dict.dictionary.GetSystemList',
    'zato.kvdb.data-dict.dictionary.get-value-list':'zato.server.service.internal.kvdb.data_dict.dictionary.GetValueList',
    'zato.kvdb.data-dict.impexp.import':'zato.server.service.internal.kvdb.data_dict.impexp.Import',
    'zato.kvdb.data-dict.translation.create':'zato.server.service.internal.kvdb.data_dict.translation.Create',
    'zato.kvdb.data-dict.translation.delete':'zato.server.service.internal.kvdb.data_dict.translation.Delete',
    'zato.kvdb.data-dict.translation.edit':'zato.server.service.internal.kvdb.data_dict.translation.Edit',
    'zato.kvdb.data-dict.translation.get-last-id':'zato.server.service.internal.kvdb.data_dict.translation.GetLastID',
    'zato.kvdb.data-dict.translation.get-list':'zato.server.service.internal.kvdb.data_dict.translation.GetList',
    'zato.kvdb.data-dict.translation.translate':'zato.server.service.internal.kvdb.data_dict.translation.Translate',
    'zato.kvdb.remote-command.execute':'zato.server.service.internal.kvdb.ExecuteCommand',

    # Messages - Namespaces
    'zato.message.namespace.create': 'zato.server.service.internal.message.namespace.Create',
    'zato.message.namespace.edit': 'zato.server.service.internal.message.namespace.Edit',
    'zato.message.namespace.delete': 'zato.server.service.internal.message.namespace.Delete',
    'zato.message.namespace.get-list': 'zato.server.service.internal.message.namespace.GetList',

    # Messages - JSON Pointers
    'zato.message.json_pointer.create': 'zato.server.service.internal.message.json_pointer.Create',
    'zato.message.json_pointer.edit': 'zato.server.service.internal.message.json_pointer.Edit',
    'zato.message.json_pointer.delete': 'zato.server.service.internal.message.json_pointer.Delete',
    'zato.message.json_pointer.get-list': 'zato.server.service.internal.message.json_pointer.GetList',

    # Messages - XPath
    'zato.message.xpath.create': 'zato.server.service.internal.message.xpath.Create',
    'zato.message.xpath.edit': 'zato.server.service.internal.message.xpath.Edit',
    'zato.message.xpath.delete': 'zato.server.service.internal.message.xpath.Delete',
    'zato.message.xpath.get-list': 'zato.server.service.internal.message.xpath.GetList',

    # Messages - Live browser
    'zato.message.live-browser.dispatch': 'zato.server.service.internal.message.live_browser.Dispatch',
    'zato.message.live-browser.get-web-admin-connection-details': \
        'zato.server.service.internal.message.live_browser.GetWebAdminConnectionDetails',

    # Notifications - Cloud - OpenStack - Swift
    'zato.notif.cloud.openstack.swift.create': 'zato.server.service.internal.notif.cloud.openstack.swift.Create',
    'zato.notif.cloud.openstack.swift.edit': 'zato.server.service.internal.notif.cloud.openstack.swift.Edit',
    'zato.notif.cloud.openstack.swift.delete': 'zato.server.service.internal.notif.cloud.openstack.swift.Delete',
    'zato.notif.cloud.openstack.swift.get-list': 'zato.server.service.internal.notif.cloud.openstack.swift.GetList',

    # Notifications - SQL
    'zato.notif.cloud.sql.create': 'zato.server.service.internal.notif.cloud.sql.Create',
    'zato.notif.cloud.sql.edit': 'zato.server.service.internal.notif.cloud.sql.Edit',
    'zato.notif.cloud.sql.delete': 'zato.server.service.internal.notif.cloud.sql.Delete',
    'zato.notif.cloud.sql.get-list': 'zato.server.service.internal.notif.cloud.sql.GetList',

    # Outgoing connections - AMQP
    'zato.outgoing.amqp.create':'zato.server.service.internal.outgoing.amqp_.Create',
    'zato.outgoing.amqp.delete':'zato.server.service.internal.outgoing.amqp_.Delete',
    'zato.outgoing.amqp.edit':'zato.server.service.internal.outgoing.amqp_.Edit',
    'zato.outgoing.amqp.get-list':'zato.server.service.internal.outgoing.amqp_.GetList',

    # Outgoing connections - FTP
    'zato.outgoing.ftp.change-password':'zato.server.service.internal.outgoing.ftp.ChangePassword',
    'zato.outgoing.ftp.create':'zato.server.service.internal.outgoing.ftp.Create',
    'zato.outgoing.ftp.delete':'zato.server.service.internal.outgoing.ftp.Delete',
    'zato.outgoing.ftp.edit':'zato.server.service.internal.outgoing.ftp.Edit',
    'zato.outgoing.ftp.get-list':'zato.server.service.internal.outgoing.ftp.GetList',

    # Outgoing connections - JMS WebSphere MQ
    'zato.outgoing.jms-wmq.create':'zato.server.service.internal.outgoing.jms_wmq.Create',
    'zato.outgoing.jms-wmq.delete':'zato.server.service.internal.outgoing.jms_wmq.Delete',
    'zato.outgoing.jms-wmq.edit':'zato.server.service.internal.outgoing.jms_wmq.Edit',
    'zato.outgoing.jms-wmq.get-list':'zato.server.service.internal.outgoing.jms_wmq.GetList',

    # Outgoing connections - Odoo
    'zato.outgoing.odoo.change-password':'zato.server.service.internal.outgoing.odoo.ChangePassword',
    'zato.outgoing.odoo.create':'zato.server.service.internal.outgoing.odoo.Create',
    'zato.outgoing.odoo.delete':'zato.server.service.internal.outgoing.odoo.Delete',
    'zato.outgoing.odoo.edit':'zato.server.service.internal.outgoing.odoo.Edit',
    'zato.outgoing.odoo.get-list':'zato.server.service.internal.outgoing.odoo.GetList',
    'zato.outgoing.odoo.ping':'zato.server.service.internal.outgoing.odoo.Ping',

    # Outgoing connections - SQL
    'zato.outgoing.sql.change-password':'zato.server.service.internal.outgoing.sql.ChangePassword',
    'zato.outgoing.sql.create':'zato.server.service.internal.outgoing.sql.Create',
    'zato.outgoing.sql.delete':'zato.server.service.internal.outgoing.sql.Delete',
    'zato.outgoing.sql.edit':'zato.server.service.internal.outgoing.sql.Edit',
    'zato.outgoing.sql.get-list':'zato.server.service.internal.outgoing.sql.GetList',
    'zato.outgoing.sql.ping':'zato.server.service.internal.outgoing.sql.Ping',

    # Outgoing connections - ZeroMQ
    'zato.outgoing.zmq.create':'zato.server.service.internal.outgoing.zmq.Create',
    'zato.outgoing.zmq.delete':'zato.server.service.internal.outgoing.zmq.Delete',
    'zato.outgoing.zmq.edit':'zato.server.service.internal.outgoing.zmq.Edit',
    'zato.outgoing.zmq.get-list':'zato.server.service.internal.outgoing.zmq.GetList',

    # Cache - Built-in
    'zato.cache.builtin.create': 'zato.server.service.internal.cache.builtin.Create',
    'zato.cache.builtin.edit': 'zato.server.service.internal.cache.builtin.Edit',
    'zato.cache.builtin.delete': 'zato.server.service.internal.cache.builtin.Delete',
    'zato.cache.builtin.get-list': 'zato.server.service.internal.cache.builtin.GetList',

    # Query - Cassandra
    'zato.query.cassandra.create':'zato.server.service.internal.query.cassandra.Create',
    'zato.query.cassandra.delete':'zato.server.service.internal.query.cassandra.Delete',
    'zato.query.cassandra.edit':'zato.server.service.internal.query.cassandra.Edit',
    'zato.query.cassandra.get-list':'zato.server.service.internal.query.cassandra.GetList',

    # Search - ElasticSearch
    'zato.search.es.create':'zato.server.service.internal.search.es.Create',
    'zato.search.es.delete':'zato.server.service.internal.search.es.Delete',
    'zato.search.es.edit':'zato.server.service.internal.search.es.Edit',
    'zato.search.es.get-list':'zato.server.service.internal.search.es.GetList',

    # Search - Solr
    'zato.search.solr.create':'zato.server.service.internal.search.solr.Create',
    'zato.search.solr.delete':'zato.server.service.internal.search.solr.Delete',
    'zato.search.solr.edit':'zato.server.service.internal.search.solr.Edit',
    'zato.search.solr.get-list':'zato.server.service.internal.search.solr.GetList',

    # Ping services are added in Create.add_ping_services

    # Scheduler
    'zato.scheduler.job.create':'zato.server.service.internal.scheduler.Create',
    'zato.scheduler.job.delete':'zato.server.service.internal.scheduler.Delete',
    'zato.scheduler.job.edit':'zato.server.service.internal.scheduler.Edit',
    'zato.scheduler.job.execute':'zato.server.service.internal.scheduler.Execute',
    'zato.scheduler.job.get-by-name':'zato.server.service.internal.scheduler.GetByName',
    'zato.scheduler.job.get-list':'zato.server.service.internal.scheduler.GetList',

    # Security
    'zato.security.get-list':'zato.server.service.internal.security.GetList',

    # Security - API keys
    'zato.security.apikey.change-password':'zato.server.service.internal.security.apikey.ChangePassword',
    'zato.security.apikey.create':'zato.server.service.internal.security.apikey.Create',
    'zato.security.apikey.delete':'zato.server.service.internal.security.apikey.Delete',
    'zato.security.apikey.edit':'zato.server.service.internal.security.apikey.Edit',
    'zato.security.apikey.get-list':'zato.server.service.internal.security.apikey.GetList',

    # Security - AWS
    'zato.security.aws.change-password':'zato.server.service.internal.security.aws.ChangePassword',
    'zato.security.aws.create':'zato.server.service.internal.security.aws.Create',
    'zato.security.aws.delete':'zato.server.service.internal.security.aws.Delete',
    'zato.security.aws.edit':'zato.server.service.internal.security.aws.Edit',
    'zato.security.aws.get-list':'zato.server.service.internal.security.aws.GetList',

    # Security - HTTP Basic Auth
    'zato.security.basic-auth.change-password':'zato.server.service.internal.security.basic_auth.ChangePassword',
    'zato.security.basic-auth.create':'zato.server.service.internal.security.basic_auth.Create',
    'zato.security.basic-auth.delete':'zato.server.service.internal.security.basic_auth.Delete',
    'zato.security.basic-auth.edit':'zato.server.service.internal.security.basic_auth.Edit',
    'zato.security.basic-auth.get-list':'zato.server.service.internal.security.basic_auth.GetList',

    # Security - JWT
    'zato.security.jwt.auto-clean-up':'zato.server.service.internal.security.jwt.AutoCleanUp',
    'zato.security.jwt.change-password':'zato.server.service.internal.security.jwt.ChangePassword',
    'zato.security.jwt.create':'zato.server.service.internal.security.jwt.Create',
    'zato.security.jwt.delete':'zato.server.service.internal.security.jwt.Delete',
    'zato.security.jwt.edit':'zato.server.service.internal.security.jwt.Edit',
    'zato.security.jwt.get-list':'zato.server.service.internal.security.jwt.GetList',
    'zato.security.jwt.log-in':'zato.server.service.internal.security.jwt.LogIn',
    'zato.security.jwt.log-out':'zato.server.service.internal.security.jwt.LogOut',

    # Security - NTLM
    'zato.security.tls.ca_cert.change-password':'zato.server.service.internal.security.tls.ca_cert.ChangePassword',
    'zato.security.tls.ca_cert.create':'zato.server.service.internal.security.tls.ca_cert.Create',
    'zato.security.tls.ca_cert.delete':'zato.server.service.internal.security.tls.ca_cert.Delete',
    'zato.security.tls.ca_cert.edit':'zato.server.service.internal.security.tls.ca_cert.Edit',
    'zato.security.tls.ca_cert.get-list':'zato.server.service.internal.security.tls.ca_cert.GetList',

    # Security - OAuth
    'zato.security.oauth.change-password':'zato.server.service.internal.security.oauth.ChangePassword',
    'zato.security.oauth.create':'zato.server.service.internal.security.oauth.Create',
    'zato.security.oauth.delete':'zato.server.service.internal.security.oauth.Delete',
    'zato.security.oauth.edit':'zato.server.service.internal.security.oauth.Edit',
    'zato.security.oauth.get-list':'zato.server.service.internal.security.oauth.GetList',

    # Security - OpenStack
    'zato.security.openstack.change-password':'zato.server.service.internal.security.openstack.ChangePassword',
    'zato.security.openstack.create':'zato.server.service.internal.security.openstack.Create',
    'zato.security.openstack.delete':'zato.server.service.internal.security.openstack.Delete',
    'zato.security.openstack.edit':'zato.server.service.zato_servicesinternal.security.openstack.Edit',
    'zato.security.openstack.get-list':'zato.server.service.internal.security.openstack.GetList',

    # Security - RBAC - Roles
    'zato.security.rbac.role.create':'zato.server.service.internal.security.rbac.role.Create',
    'zato.security.rbac.role.delete':'zato.server.service.internal.security.rbac.role.Delete',
    'zato.security.rbac.role.edit':'zato.server.service.internal.security.rbac.role.Edit',
    'zato.security.rbac.role.get-list':'zato.server.service.internal.security.rbac.role.GetList',

    # Security - RBAC - Client roles
    'zato.security.rbac.client-role.create':'zato.server.service.internal.security.rbac.client_role.Create',
    'zato.security.rbac.client-role.delete':'zato.server.service.internal.security.rbac.client_role.Delete',
    'zato.security.rbac.client-role.get-list':'zato.server.service.internal.security.rbac.client_role.GetList',
    'zato.security.rbac.client-role.get-client-def-list':'zato.server.service.internal.security.rbac.client_role.GetClientDefList',

    # Security - RBAC - Permissions
    'zato.security.rbac.permission.create':'zato.server.service.internal.security.rbac.permission.Create',
    'zato.security.rbac.permission.delete':'zato.server.service.internal.security.rbac.permission.Delete',
    'zato.security.rbac.permission.edit':'zato.server.service.internal.security.rbac.permission.Edit',
    'zato.security.rbac.permission.get-list':'zato.server.service.internal.security.rbac.permission.GetList',

    # Security - RBAC - Permissions for roles
    'zato.security.rbac.role-permission.create':'zato.server.service.internal.security.rbac.role_permission.Create',
    'zato.security.rbac.role-permission.delete':'zato.server.service.internal.security.rbac.role_permission.Delete',
    'zato.security.rbac.role-permission.get-list':'zato.server.service.internal.security.rbac.role_permission.GetList',

    # Security - Technical accounts
    'zato.security.tech-account.change-password':'zato.server.service.internal.security.tech_account.ChangePassword',
    'zato.security.tech-account.create':'zato.server.service.internal.security.tech_account.Create',
    'zato.security.tech-account.delete':'zato.server.service.internal.security.tech_account.Delete',
    'zato.security.tech-account.edit':'zato.server.service.internal.security.tech_account.Edit',
    'zato.security.tech-account.get-by-id':'zato.server.service.internal.security.tech_account.GetByID',
    'zato.security.tech-account.get-list':'zato.server.service.internal.security.tech_account.GetList',

    # Security - TLS - CA certs
    'zato.security.tls.ca_cert.create':'zato.server.service.internal.security.tls.ca_cert.Create',
    'zato.security.tls.ca_cert.delete':'zato.server.service.internal.security.tls.ca_cert.Delete',
    'zato.security.tls.ca_cert.edit':'zato.server.service.internal.security.tls.ca_cert.Edit',
    'zato.security.tls.ca_cert.get-list':'zato.server.service.internal.security.tls.ca_cert.GetList',

    # Security - TLS - Key/cert pairs
    'zato.security.tls.key_cert.create':'zato.server.service.internal.security.tls.key_cert.Create',
    'zato.security.tls.key_cert.delete':'zato.server.service.internal.security.tls.key_cert.Delete',
    'zato.security.tls.key_cert.edit':'zato.server.service.internal.security.tls.key_cert.Edit',
    'zato.security.tls.key_cert.get-list':'zato.server.service.internal.security.tls.key_cert.GetList',

    # Security - WS-Security
    'zato.security.wss.change-password':'zato.server.service.internal.security.wss.ChangePassword',
    'zato.security.wss.create':'zato.server.service.internal.security.wss.Create',
    'zato.security.wss.delete':'zato.server.service.internal.security.wss.Delete',
    'zato.security.wss.edit':'zato.server.service.internal.security.wss.Edit',
    'zato.security.wss.get-list':'zato.server.service.internal.security.wss.GetList',

    # Security - Vault - Connections
    'zato.security.vault.connection.create':'zato.server.service.internal.security.vault.connection.Create',
    'zato.security.vault.connection.delete':'zato.server.service.internal.security.vault.connection.Delete',
    'zato.security.vault.connection.edit':'zato.server.service.internal.security.vault.connection.Edit',
    'zato.security.vault.connection.get-list':'zato.server.service.internal.security.vault.connection.GetList',

    # Security - Vault - Policies
    'zato.security.vault.policy.create':'zato.server.service.internal.security.vault.policy.Create',
    'zato.security.vault.policy.delete':'zato.server.service.internal.security.vault.policy.Delete',
    'zato.security.vault.policy.edit':'zato.server.service.internal.security.vault.policy.Edit',
    'zato.security.vault.policy.get-list':'zato.server.service.internal.security.vault.policy.GetList',

    # Security - XPath
    'zato.security.xpath.change-password':'zato.server.service.internal.security.xpath.ChangePassword',
    'zato.security.xpath.create':'zato.server.service.internal.security.xpath.Create',
    'zato.security.xpath.delete':'zato.server.service.internal.security.xpath.Delete',
    'zato.security.xpath.edit':'zato.server.service.internal.security.xpath.Edit',
    'zato.security.xpath.get-list':'zato.server.service.internal.security.xpath.GetList',

    # Servers
    'zato.server.delete':'zato.server.service.internal.server.Delete',
    'zato.server.edit':'zato.server.service.internal.server.Edit',
    'zato.server.get-by-id':'zato.server.service.internal.server.GetByID',

    # Services
    'zato.service.configure-request-response':'zato.server.service.internal.service.ConfigureRequestResponse',
    'zato.service.delete':'zato.server.service.internal.service.Delete',
    'zato.service.edit':'zato.server.service.internal.service.Edit',
    'zato.service.get-by-name':'zato.server.service.internal.service.GetByName',
    'zato.service.get-channel-list':'zato.server.service.internal.service.GetChannelList',
    'zato.service.get-deployment-info-list':'zato.server.service.internal.service.GetDeploymentInfoList',
    'zato.service.get-list':'zato.server.service.internal.service.GetList',
    'zato.service.get-request-response':'zato.server.service.internal.service.GetRequestResponse',
    'zato.service.get-source-info':'zato.server.service.internal.service.GetSourceInfo',
    'zato.service.get-wsdl':'zato.server.service.internal.service.GetWSDL',
    'zato.service.has-wsdl':'zato.server.service.internal.service.HasWSDL',
    'zato.service.invoke':'zato.server.service.internal.service.Invoke',
    'zato.service.set-wsdl':'zato.server.service.internal.service.SetWSDL',
    'zato.service.slow-response.get':'zato.server.service.internal.service.GetSlowResponse',
    'zato.service.slow-response.get-list':'zato.server.service.internal.service.GetSlowResponseList',
    'zato.service.upload-package':'zato.server.service.internal.service.UploadPackage',

    # Statistics
    'zato.stats.delete':'zato.server.service.internal.stats.Delete',
    'zato.stats.get-by-service':'zato.server.service.internal.stats.GetByService',
    'zato.stats.summary.get-summary-by-day':'zato.server.service.internal.stats.summary.GetSummaryByDay',
    'zato.stats.summary.get-summary-by-month':'zato.server.service.internal.stats.summary.GetSummaryByMonth',
    'zato.stats.summary.get-summary-by-range':'zato.server.service.internal.stats.summary.GetSummaryByRange',
    'zato.stats.summary.get-summary-by-week':'zato.server.service.internal.stats.summary.GetSummaryByWeek',
    'zato.stats.summary.get-summary-by-year':'zato.server.service.internal.stats.summary.GetSummaryByYear',
    'zato.stats.trends.get-trends':'zato.server.service.internal.stats.trends.GetTrends',
}

# ################################################################################################################################

class Create(ZatoCommand):
    """ Creates a new Zato cluster in the ODB
    """
    opts = deepcopy(common_odb_opts)

    opts.append({'name':'lb_host', 'help':"Load-balancer host"})
    opts.append({'name':'lb_port', 'help':'Load-balancer port'})
    opts.append({'name':'lb_agent_port', 'help':'Load-balancer agent host'})
    opts.append({'name':'broker_host', 'help':"Redis host"})
    opts.append({'name':'broker_port', 'help':'Redis port'})
    opts.append({'name':'cluster_name', 'help':'Name of the cluster to create'})

    opts += get_tech_account_opts('for web admin instances to use')

    def execute(self, args, show_output=True):

        engine = self._get_engine(args)
        session = self._get_session(engine)

        cluster = Cluster()
        cluster.name = args.cluster_name
        cluster.description = 'Created by {} on {} (UTC)'.format(self._get_user_host(), datetime.utcnow().isoformat())

        for name in(
              'odb_type', 'odb_host', 'odb_port', 'odb_user', 'odb_db_name',
              'broker_host', 'broker_port', 'lb_host', 'lb_port', 'lb_agent_port'):
            setattr(cluster, name, getattr(args, name))
        session.add(cluster)

        # TODO: getattrs below should be squared away - one of the attrs should win
        #       and the other one should be get ridden of.
        admin_invoke_sec = HTTPBasicAuth(
            None, 'admin.invoke', True, 'admin.invoke', 'Zato admin invoke', getattr(
                args, 'admin_invoke_password', None) or getattr(args, 'tech_account_password'), cluster)
        session.add(admin_invoke_sec)

        pubapi_sec = HTTPBasicAuth(None, 'pubapi', True, 'pubapi', 'Zato public API', uuid4().hex, cluster)
        session.add(pubapi_sec)

        internal_invoke_sec = HTTPBasicAuth(None, 'zato.internal.invoke', True, 'zato.internal.invoke.user',
            'Zato internal invoker', uuid4().hex, cluster)
        session.add(internal_invoke_sec)

        live_browser_sec = JWT(
            None, msg_browser_defaults.CHANNEL, True, msg_browser_defaults.USER,
            uuid4().hex, msg_browser_defaults.TOKEN_TTL, cluster)
        session.add(live_browser_sec)

<<<<<<< HEAD
        self.add_internal_services(
            session, cluster, admin_invoke_sec, pubapi_sec, internal_invoke_sec, live_browser_sec)
        self.add_ping_services(session, cluster)
        self.add_default_rbac_permissions(session, cluster)
        self.add_default_rbac_roles(session, cluster)
        self.add_default_cache(session, cluster)
        self.add_cache_endpoints(session, cluster)
        self.add_pubsub_sec_endpoints(session, cluster)
=======
        self.add_default_rbac_permissions(session, cluster)
        root_rbac_role = self.add_default_rbac_roles(session, cluster)
        apispec_rbac_role = self.add_apispec_rbac_auth(session, cluster, root_rbac_role)

        self.add_internal_services(session, cluster, admin_invoke_sec, pubapi_sec, internal_invoke_sec, live_browser_sec, apispec_rbac_role)
        self.add_ping_services(session, cluster)
        self.add_default_pubsub_accounts(session, cluster)
>>>>>>> d979f283

        try:
            session.commit()
        except IntegrityError, e:
            msg = 'SQL IntegrityError caught `{}`'.format(e.message)
            if self.verbose:
                msg += '\nDetails:`{}`'.format(format_exc(e).decode('utf-8'))
                self.logger.error(msg)
            self.logger.error(msg)
            session.rollback()

            return self.SYS_ERROR.CLUSTER_NAME_ALREADY_EXISTS

        if show_output:
            if self.verbose:
                msg = 'Successfully created a new cluster [{}]'.format(args.cluster_name)
                self.logger.debug(msg)
            else:
                self.logger.info('OK')

<<<<<<< HEAD
# ################################################################################################################################

    def add_internal_services(self, session, cluster, admin_invoke_sec, pubapi_sec, internal_invoke_sec, live_browser_sec):
=======
    def add_internal_services(self, session, cluster, admin_invoke_sec, pubapi_sec, internal_invoke_sec, live_browser_sec, apispec_rbac_role):
>>>>>>> d979f283
        """ Adds these Zato internal services that can be accessed through SOAP requests.
        """

        #
        # HTTPSOAP + services
        #

        for name, impl_name in zato_services.iteritems():

            service = Service(None, name, True, impl_name, True, cluster)
            session.add(service)

            # Add the HTTP channel for WSDLs
            if name == 'zato.service.get-wsdl':
                http_soap = HTTPSOAP(
                    None, '{}.soap'.format(name), True, True, 'channel', 'plain_http',
                    None, '/zato/wsdl', None, '', None, None, service=service, cluster=cluster)
                session.add(http_soap)

            elif name == 'zato.service.invoke':
                self.add_admin_invoke(session, cluster, service, admin_invoke_sec)
                self.add_internal_invoke(session, cluster, service, internal_invoke_sec)

            elif name == 'zato.security.jwt.log-in':
                self.add_jwt_log_in(session, cluster, service)

            elif name == 'zato.security.jwt.log-out':
                self.add_jwt_log_out(session, cluster, service)

            elif name == 'zato.message.live-browser.dispatch':
                self.add_live_browser(session, cluster, service, live_browser_sec)

            elif 'apispec.pub' in name:
                self.add_apispec_pub(session, cluster, service, apispec_rbac_role)

            elif 'check' in name:
                self.add_check(session, cluster, service, pubapi_sec)

            session.add(get_http_soap_channel(name, service, cluster, pubapi_sec))
            session.add(get_http_json_channel(name, service, cluster, pubapi_sec))

# ################################################################################################################################

    def add_ping_services(self, session, cluster):
        """ Adds a ping service and channels, with and without security checks.
        """
        passwords = {
            'ping.plain_http.basic_auth': None,
            'ping.soap.basic_auth': None,
            'ping.soap.wss.clear_text': None,
        }

        for password in passwords:
            passwords[password] = uuid4().hex

        ping_impl_name = 'zato.server.service.internal.Ping'
        ping_service_name = 'zato.ping'
        ping_service = Service(None, ping_service_name, True, ping_impl_name, True, cluster)
        session.add(ping_service)

        #
        # .. no security ..
        #
        # TODO
        # Change it to /zato/json/ping
        # and add an actual /zato/ping with no data format specified.
        ping_no_sec_channel = HTTPSOAP(
            None, 'zato.ping', True, True, 'channel',
            'plain_http', None, '/zato/ping', None, '', None, SIMPLE_IO.FORMAT.JSON, service=ping_service, cluster=cluster)
        session.add(ping_no_sec_channel)

        #
        # All the possible options
        #
        # Plain HTTP / Basic auth
        # SOAP / Basic auth
        # SOAP / WSS / Clear text
        #

        transports = ['plain_http', 'soap']
        wss_types = ['clear_text']

        for transport in transports:

            if transport == 'plain_http':
                data_format = SIMPLE_IO.FORMAT.JSON
            else:
                data_format = SIMPLE_IO.FORMAT.XML

            base_name = 'ping.{0}.basic_auth'.format(transport)
            zato_name = 'zato.{0}'.format(base_name)
            url = '/zato/{0}'.format(base_name)
            soap_action, soap_version = (zato_name, '1.1') if transport == 'soap' else ('', None)
            password = passwords[base_name]

            sec = HTTPBasicAuth(None, zato_name, True, zato_name, 'Zato ping', password, cluster)
            session.add(sec)

            channel = HTTPSOAP(
                None, zato_name, True, True, 'channel', transport, None, url, None, soap_action,
                soap_version, data_format, service=ping_service, security=sec, cluster=cluster)
            session.add(channel)

            if transport == 'soap':
                for wss_type in wss_types:
                    base_name = 'ping.{0}.wss.{1}'.format(transport, wss_type)
                    zato_name = 'zato.{0}'.format(base_name)
                    url = '/zato/{0}'.format(base_name)
                    password = passwords[base_name]

                    sec = WSSDefinition(None, zato_name, True, zato_name, password, wss_type, False, True, 3600, 3600, cluster)
                    session.add(sec)

                    channel = HTTPSOAP(
                        None, zato_name, True, True, 'channel', transport, None, url, None, soap_action,
                        soap_version, data_format, service=ping_service, security=sec, cluster=cluster)
                    session.add(channel)

# ################################################################################################################################

    def add_admin_invoke(self, session, cluster, service, admin_invoke_sec):
        """ Adds an admin channel for invoking services from web admin and CLI.
        """
        channel = HTTPSOAP(
            None, 'admin.invoke.json', True, True, 'channel', 'plain_http',
            None, '/zato/admin/invoke', None, '', None, SIMPLE_IO.FORMAT.JSON, service=service, cluster=cluster,
            security=admin_invoke_sec)
        session.add(channel)

# ################################################################################################################################

    def add_internal_invoke(self, session, cluster, service, internal_invoke_sec):
        """ Adds an internal channel for invoking services from other servers.
        """
        channel = HTTPSOAP(
            None, 'zato.internal.invoke', True, True, 'channel', 'plain_http',
            None, '/zato/internal/invoke', None, '', None, SIMPLE_IO.FORMAT.JSON, service=service, cluster=cluster,
            security=internal_invoke_sec)
        session.add(channel)

# ################################################################################################################################

    def add_default_rbac_permissions(self, session, cluster):
        """ Adds default CRUD permissions used by RBAC.
        """
        for name in('Create', 'Read', 'Update', 'Delete'):
            item = RBACPermission()
            item.name = name
            item.cluster = cluster
            session.add(item)

# ################################################################################################################################

    def add_default_rbac_roles(self, session, cluster):
        """ Adds default roles used by RBAC.
        """
        root = RBACRole(name='Root', parent=None, cluster=cluster)
        session.add(root)
        return root

    def add_apispec_rbac_auth(self, session, cluster, root_rbac_role):
        """ Create the apispec Readers role, associated default Basic Auth Account, and account<->role binding. Returns a reference to the role
        to be used by add_apispec_pub() to grant access to each service individually."""
        role = RBACRole(name='API Specification Readers', parent=root_rbac_role, cluster=cluster)
        session.add(role)

        name = 'apispec'
        apispec_auth = HTTPBasicAuth(None, name, True, name, 'apispec', uuid4().hex, cluster)
        session.add(apispec_auth)

        client_role_def = MISC.SEPARATOR.join(('sec_def', 'basic_auth', name))
        client_role_name = MISC.SEPARATOR.join((client_role_def, role.name))
        client_role = RBACClientRole(name=client_role_name, client_def=client_role_def, role=role, cluster=cluster)
        session.add(client_role)

        return role

# ################################################################################################################################

    def add_default_cache(self, session, cluster):
        """ Adds default cache to cluster.
        """
        item = CacheBuiltin()
        item.cluster = cluster
        item.name = 'default'
        item.is_active = True
        item.is_default = True
        item.max_size = CACHE.DEFAULT.MAX_SIZE
        item.max_item_size = CACHE.DEFAULT.MAX_ITEM_SIZE
        item.extend_expiry_on_get = True
        item.extend_expiry_on_set = True
        item.cache_type = CACHE.TYPE.BUILTIN
        item.sync_method = CACHE.SYNC_METHOD.IN_BACKGROUND.id
        item.persistent_storage = CACHE.PERSISTENT_STORAGE.SQL.id
        session.add(item)

# ################################################################################################################################

    def add_jwt_log_in(self, session, cluster, service):
        channel = HTTPSOAP(None, 'zato.security.jwt.log-in', True, True, 'channel', 'plain_http',
            None, '/zato/jwt/log-in', None, '', None, DATA_FORMAT.JSON, merge_url_params_req=True, service=service,
            cluster=cluster)
        session.add(channel)

# ################################################################################################################################

    def add_jwt_log_out(self, session, cluster, service):
        channel = HTTPSOAP(None, 'zato.security.jwt.log-out', True, True, 'channel', 'plain_http',
            None, '/zato/jwt/log-out', None, '', None, DATA_FORMAT.JSON, merge_url_params_req=True, service=service,
            cluster=cluster)
        session.add(channel)

# ################################################################################################################################

    def add_live_browser(self, session, cluster, service, live_browser_sec):
        channel = ChannelWebSocket(None, msg_browser_defaults.CHANNEL, True, True,
            'ws://0.0.0.0:{}/{}'.format(msg_browser_defaults.PORT, msg_browser_defaults.CHANNEL), DATA_FORMAT.JSON, 5,
            msg_browser_defaults.TOKEN_TTL, service=service, cluster=cluster, security=live_browser_sec)
        session.add(channel)

<<<<<<< HEAD
# ################################################################################################################################

    def add_apispec_pub(self, session, cluster, service, _name_path=apispec_name_path):
        url_path = _name_path[service.name]
        channel = HTTPSOAP(None, url_path, True, True, 'channel', 'plain_http', None, url_path, None, '', None, None,
            merge_url_params_req=True, service=service, cluster=cluster)
        session.add(channel)

# ################################################################################################################################
=======
    def add_apispec_pub(self, session, cluster, service, apispec_rbac_role):
        url_path = apispec_name_path[service.name]
        channel = HTTPSOAP(name=url_path, is_active=True, is_internal=True, connection='channel', transport='plain_http', url_path=url_path, soap_action='',
                           has_rbac=True, sec_use_rbac=True, merge_url_params_req=True, service=service, cluster=cluster)
        session.add(channel)

        perm = session.query(RBACPermission).\
            filter(RBACPermission.name=='Read').\
            one()

        role_perm = RBACRolePermission(role=apispec_rbac_role, perm=perm, service=service, cluster=cluster)
        session.add(role_perm)
>>>>>>> d979f283

    def add_check(self, session, cluster, service, pubapi_sec):

        if 'fixed-width' in service.name:
            data_formats = [DATA_FORMAT.FIXED_WIDTH]
        else:
            data_formats = [DATA_FORMAT.JSON, DATA_FORMAT.XML]

        for data_format in data_formats:

            name = 'zato.checks.{}.{}'.format(data_format, service.name)
            url_path = '/zato/checks/{}/{}'.format(data_format, service.name)

            channel = HTTPSOAP(None, name, True, True, 'channel', 'plain_http', None, url_path, None, '', None, data_format,
                merge_url_params_req=True, service=service, cluster=cluster, security=pubapi_sec)
            session.add(channel)

# ################################################################################################################################

    def add_cache_endpoints(self, session, cluster):

        service_to_endpoint = {

            # For single keys
            'zato.cache.builtin.pubapi.single-key-service':  '/zato/cache/{key}',

            # Multi-key delete
            'zato.cache.builtin.pubapi.delete-by-prefix':    '/zato/cache/delete/by-prefix/{key}',
            'zato.cache.builtin.pubapi.delete-by-regex':     '/zato/cache/delete/by-regex/{key}',
            'zato.cache.builtin.pubapi.delete-by-suffix':    '/zato/cache/delete/by-suffix/{key}',
            'zato.cache.builtin.pubapi.delete-contains':     '/zato/cache/delete/contains/{key}',
            'zato.cache.builtin.pubapi.delete-not-contains': '/zato/cache/delete/not-contains/{key}',
            'zato.cache.builtin.pubapi.delete-contains-all': '/zato/cache/delete/contains-all',
            'zato.cache.builtin.pubapi.delete-contains-any': '/zato/cache/delete/contains-any',

            # Multi-key expire
            'zato.cache.builtin.pubapi.expire-by-prefix':    '/zato/cache/expire/by-prefix/{key}',
            'zato.cache.builtin.pubapi.expire-by-regex':     '/zato/cache/expire/by-prefix/{key}',
            'zato.cache.builtin.pubapi.expire-by-suffix':    '/zato/cache/expire/by-suffix/{key}',
            'zato.cache.builtin.pubapi.expire-contains':     '/zato/cache/expire/contains/{key}',
            'zato.cache.builtin.pubapi.expire-not-contains': '/zato/cache/expire/not-contains/{key}',
            'zato.cache.builtin.pubapi.expire-contains-all': '/zato/cache/expire/contains-all',
            'zato.cache.builtin.pubapi.expire-contains-any': '/zato/cache/expire/contains-any',

            # Multi-key set
            'zato.cache.builtin.pubapi.set-by-prefix':       '/zato/cache/set/by-prefix/{key}',
            'zato.cache.builtin.pubapi.set-by-regex':        '/zato/cache/set/by-regex/{key}',
            'zato.cache.builtin.pubapi.set-by-suffix':       '/zato/cache/set/by-suffix/{key}',
            'zato.cache.builtin.pubapi.set-contains':        '/zato/cache/set/contains/{key}',
            'zato.cache.builtin.pubapi.set-not-contains':    '/zato/cache/set/not-contains/{key}',
            'zato.cache.builtin.pubapi.set-contains-all':    '/zato/cache/set/contains-all',
            'zato.cache.builtin.pubapi.set-contains-any':    '/zato/cache/set/contains-any',
        }

        service_to_impl = {

            # For single keys
            'zato.cache.builtin.pubapi.single-key-service':  'zato.server.service.internal.cache.builtin.pubapi.SingleKeyService',

            # Multi-key delete
            'zato.cache.builtin.pubapi.delete-by-prefix':    'zato.server.service.internal.cache.builtin.pubapi.DeleteByPrefix',
            'zato.cache.builtin.pubapi.delete-by-regex':     'zato.server.service.internal.cache.builtin.pubapi.DeleteByRegex',
            'zato.cache.builtin.pubapi.delete-by-suffix':    'zato.server.service.internal.cache.builtin.pubapi.DeleteBySuffix',
            'zato.cache.builtin.pubapi.delete-contains':     'zato.server.service.internal.cache.builtin.pubapi.DeleteContains',
            'zato.cache.builtin.pubapi.delete-not-contains': 'zato.server.service.internal.cache.builtin.pubapi.DeleteNotContains',
            'zato.cache.builtin.pubapi.delete-contains-all': 'zato.server.service.internal.cache.builtin.pubapi.DeleteContainsAll',
            'zato.cache.builtin.pubapi.delete-contains-any': 'zato.server.service.internal.cache.builtin.pubapi.DeleteContainsAny',

            # Multi-key expire
            'zato.cache.builtin.pubapi.expire-by-prefix':    'zato.server.service.internal.cache.builtin.pubapi.ExpireByPrefix',
            'zato.cache.builtin.pubapi.expire-by-regex':     'zato.server.service.internal.cache.builtin.pubapi.ExpireByRegex',
            'zato.cache.builtin.pubapi.expire-by-suffix':    'zato.server.service.internal.cache.builtin.pubapi.ExpireBySuffix',
            'zato.cache.builtin.pubapi.expire-contains':     'zato.server.service.internal.cache.builtin.pubapi.ExpireContains',
            'zato.cache.builtin.pubapi.expire-not-contains': 'zato.server.service.internal.cache.builtin.pubapi.ExpireNotContains',
            'zato.cache.builtin.pubapi.expire-contains-all': 'zato.server.service.internal.cache.builtin.pubapi.ExpireContainsAll',
            'zato.cache.builtin.pubapi.expire-contains-any': 'zato.server.service.internal.cache.builtin.pubapi.ExpireContainsAny',

            # Multi-key set
            'zato.cache.builtin.pubapi.set-by-prefix':       'zato.server.service.internal.cache.builtin.pubapi.SetByPrefix',
            'zato.cache.builtin.pubapi.set-by-regex':        'zato.server.service.internal.cache.builtin.pubapi.SetByRegex',
            'zato.cache.builtin.pubapi.set-by-suffix':       'zato.server.service.internal.cache.builtin.pubapi.SetBySuffix',
            'zato.cache.builtin.pubapi.set-contains':        'zato.server.service.internal.cache.builtin.pubapi.SetContains',
            'zato.cache.builtin.pubapi.set-not-contains':    'zato.server.service.internal.cache.builtin.pubapi.SetNotContains',
            'zato.cache.builtin.pubapi.set-contains-all':    'zato.server.service.internal.cache.builtin.pubapi.SetContainsAll',
            'zato.cache.builtin.pubapi.set-contains-any':    'zato.server.service.internal.cache.builtin.pubapi.SetContainsAny',
        }

        sec = HTTPBasicAuth(None, 'zato.default.cache.client', True, 'zato.cache', 'Zato cache', uuid4().hex, cluster)
        session.add(sec)

        for name, impl_name in service_to_impl.iteritems():

            service = Service(None, name, True, impl_name, True, cluster)
            session.add(service)

            url_path = service_to_endpoint[name]

            http_soap = HTTPSOAP(None, name, True, True, 'channel', 'plain_http', None, url_path, None, '',
                None, DATA_FORMAT.JSON, security=None, service=service, cluster=cluster)

            session.add(http_soap)

# ################################################################################################################################

    def add_pubsub_sec_endpoints(self, session, cluster):

        #sec = HTTPBasicAuth(None, 'zato.pubsub', True, 'zato.pubsub', 'Zato pub/sub', uuid4().hex, cluster)
        sec = HTTPBasicAuth(None, 'zato.pubsub', True, 'zz', 'Zato pub/sub', 'zz', cluster)
        session.add(sec)

        endpoint = PubSubEndpoint()
        endpoint.name = 'zato.pubsub'
        endpoint.is_internal = True
        endpoint.role = PUBSUB.ROLE.PUBLISHER_SUBSCRIBER.id
        endpoint.topic_patterns = 'pub=zato.demo.*\nsub=zato.demo.*'
        endpoint.security = sec
        endpoint.cluster = cluster
        endpoint.endpoint_type = 'WSX'

        topic = PubSubTopic()
        topic.name = 'zato.demo.sample'
        topic.is_active = True
        topic.is_api_sub_allowed = True
        topic.is_internal = True
        topic.max_depth = 100
        topic.has_gd = False
        topic.cluster = cluster

        sub = PubSubSubscription()
        sub.creation_time = datetime.utcnow()
        sub.topic = topic
        sub.endpoint = endpoint
        sub.sub_key = new_sub_key()
        sub.has_gd = False
        sub.pattern_matched = 'sub=zato.demo.*'
        sub.active_status = PUBSUB.QUEUE_ACTIVE_STATUS.FULLY_ENABLED.id
        sub.cluster = cluster
        sub.wrap_one_msg_in_list = False
        sub.delivery_err_should_block = False

        impl_name1 = 'pubapi1.TopicService'     #'zato.server.service.internal.pubsub.pubapi.TopicService'
        impl_name2 = 'pubapi1.SubscribeService' #'zato.server.service.internal.pubsub.pubapi.SubscribeService'
        impl_name3 = 'pubapi1.MsgService'       #'zato.server.service.internal.pubsub.pubapi.MsgService'

        service_topic = Service(None, 'zato.pubsub.pubapi.topic-service', True,
            impl_name1,
            True, cluster)

        service_sub = Service(None, 'zato.pubsub.pubapi.subscribe-service', True,
            impl_name2,
            True, cluster)

        service_msg = Service(None, 'zato.pubsub.pubapi.msg-service', True,
            impl_name3,
            True, cluster)

        chan_topic = HTTPSOAP(None, 'zato.pubsub.topic.topic_name', True, True, 'channel', 'plain_http', None,
            '/zato/pubsub/topic/{topic_name}',
            None, '', None, DATA_FORMAT.JSON, security=None, service=service_topic, cluster=cluster)

        chan_sub = HTTPSOAP(None, 'zato.pubsub.subscribe.topic.topic_name', True, True, 'channel', 'plain_http', None,
            '/zato/pubsub/subscribe/topic/{topic_name}',
            None, '', None, DATA_FORMAT.JSON, security=None, service=service_sub, cluster=cluster)

        chan_msg = HTTPSOAP(None, 'zato.pubsub.msg.msg_id', True, True, 'channel', 'plain_http', None,
            '/zato/pubsub/msg/{msg_id}',
            None, '', None, DATA_FORMAT.JSON, security=None, service=service_msg, cluster=cluster)

        session.add(endpoint)
        session.add(topic)
        session.add(sub)

        session.add(service_topic)
        session.add(service_sub)
        session.add(service_msg)

        session.add(chan_topic)
        session.add(chan_sub)
        session.add(chan_msg)

# ################################################################################################################################<|MERGE_RESOLUTION|>--- conflicted
+++ resolved
@@ -19,16 +19,10 @@
 
 # Zato
 from zato.cli import common_odb_opts, get_tech_account_opts, ZatoCommand
-<<<<<<< HEAD
-from zato.common import CACHE, DATA_FORMAT, PUBSUB, SIMPLE_IO, WEB_SOCKET
+from zato.common import CACHE, DATA_FORMAT, MISC, PUBSUB, SIMPLE_IO, WEB_SOCKET
 from zato.common.odb.model import CacheBuiltin, ChannelWebSocket, Cluster, HTTPBasicAuth, HTTPSOAP, JWT, PubSubEndpoint, \
-     PubSubTopic, PubSubSubscription, RBACPermission, RBACRole, Service, WSSDefinition
+     PubSubSubscription, PubSubTopic, RBACClientRole, RBACPermission, RBACRole, RBACRolePermission, Service, WSSDefinition
 from zato.common.pubsub import new_sub_key
-=======
-from zato.common import DATA_FORMAT, MISC, SIMPLE_IO, WEB_SOCKET
-from zato.common.odb.model import ChannelWebSocket, Cluster, HTTPBasicAuth, HTTPSOAP, JWT, RBACClientRole, RBACPermission, RBACRole, \
-     RBACRolePermission, Service, WSSDefinition
->>>>>>> d979f283
 from zato.common.util import get_http_json_channel, get_http_soap_channel
 
 msg_browser_defaults = WEB_SOCKET.DEFAULT.LIVE_MSG_BROWSER
@@ -513,24 +507,15 @@
             uuid4().hex, msg_browser_defaults.TOKEN_TTL, cluster)
         session.add(live_browser_sec)
 
-<<<<<<< HEAD
-        self.add_internal_services(
-            session, cluster, admin_invoke_sec, pubapi_sec, internal_invoke_sec, live_browser_sec)
+        self.add_default_rbac_permissions(session, cluster)
+        root_rbac_role = self.add_default_rbac_roles(session, cluster)
+        apispec_rbac_role = self.add_apispec_rbac_auth(session, cluster, root_rbac_role)
+
+        self.add_internal_services(session, cluster, admin_invoke_sec, pubapi_sec, internal_invoke_sec, live_browser_sec, apispec_rbac_role)
         self.add_ping_services(session, cluster)
-        self.add_default_rbac_permissions(session, cluster)
-        self.add_default_rbac_roles(session, cluster)
         self.add_default_cache(session, cluster)
         self.add_cache_endpoints(session, cluster)
         self.add_pubsub_sec_endpoints(session, cluster)
-=======
-        self.add_default_rbac_permissions(session, cluster)
-        root_rbac_role = self.add_default_rbac_roles(session, cluster)
-        apispec_rbac_role = self.add_apispec_rbac_auth(session, cluster, root_rbac_role)
-
-        self.add_internal_services(session, cluster, admin_invoke_sec, pubapi_sec, internal_invoke_sec, live_browser_sec, apispec_rbac_role)
-        self.add_ping_services(session, cluster)
-        self.add_default_pubsub_accounts(session, cluster)
->>>>>>> d979f283
 
         try:
             session.commit()
@@ -551,16 +536,12 @@
             else:
                 self.logger.info('OK')
 
-<<<<<<< HEAD
-# ################################################################################################################################
-
-    def add_internal_services(self, session, cluster, admin_invoke_sec, pubapi_sec, internal_invoke_sec, live_browser_sec):
-=======
-    def add_internal_services(self, session, cluster, admin_invoke_sec, pubapi_sec, internal_invoke_sec, live_browser_sec, apispec_rbac_role):
->>>>>>> d979f283
+# ################################################################################################################################
+
+    def add_internal_services(self, session, cluster, admin_invoke_sec, pubapi_sec, internal_invoke_sec, live_browser_sec,
+        apispec_rbac_role):
         """ Adds these Zato internal services that can be accessed through SOAP requests.
         """
-
         #
         # HTTPSOAP + services
         #
@@ -778,21 +759,11 @@
             msg_browser_defaults.TOKEN_TTL, service=service, cluster=cluster, security=live_browser_sec)
         session.add(channel)
 
-<<<<<<< HEAD
-# ################################################################################################################################
-
-    def add_apispec_pub(self, session, cluster, service, _name_path=apispec_name_path):
-        url_path = _name_path[service.name]
-        channel = HTTPSOAP(None, url_path, True, True, 'channel', 'plain_http', None, url_path, None, '', None, None,
-            merge_url_params_req=True, service=service, cluster=cluster)
-        session.add(channel)
-
-# ################################################################################################################################
-=======
     def add_apispec_pub(self, session, cluster, service, apispec_rbac_role):
         url_path = apispec_name_path[service.name]
-        channel = HTTPSOAP(name=url_path, is_active=True, is_internal=True, connection='channel', transport='plain_http', url_path=url_path, soap_action='',
-                           has_rbac=True, sec_use_rbac=True, merge_url_params_req=True, service=service, cluster=cluster)
+        channel = HTTPSOAP(name=url_path, is_active=True, is_internal=True, connection='channel', transport='plain_http',
+            url_path=url_path, soap_action='', has_rbac=True, sec_use_rbac=True, merge_url_params_req=True, service=service,
+            cluster=cluster)
         session.add(channel)
 
         perm = session.query(RBACPermission).\
@@ -801,7 +772,6 @@
 
         role_perm = RBACRolePermission(role=apispec_rbac_role, perm=perm, service=service, cluster=cluster)
         session.add(role_perm)
->>>>>>> d979f283
 
     def add_check(self, session, cluster, service, pubapi_sec):
 
@@ -919,7 +889,7 @@
         endpoint.topic_patterns = 'pub=zato.demo.*\nsub=zato.demo.*'
         endpoint.security = sec
         endpoint.cluster = cluster
-        endpoint.endpoint_type = 'WSX'
+        endpoint.endpoint_type = PUBSUB.ENDPOINT_TYPE.REST.id
 
         topic = PubSubTopic()
         topic.name = 'zato.demo.sample'
