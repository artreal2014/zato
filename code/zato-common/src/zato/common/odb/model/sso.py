# -*- coding: utf-8 -*-

"""
Copyright (C) 2019, Zato Source s.r.o. https://zato.io

Licensed under LGPLv3, see LICENSE.txt for terms and conditions.
"""

from __future__ import absolute_import, division, print_function, unicode_literals

# SQLAlchemy
from sqlalchemy import Boolean, Column, DateTime, false as sa_false, ForeignKey, Index, Integer, Sequence, String, Text, \
     UniqueConstraint
from sqlalchemy.ext.declarative import declared_attr

# Zato
from zato.common.odb.model.base import Base, _JSON

# ################################################################################################################################

class _SSOGroup(Base):
    __tablename__ = 'zato_sso_group'
    __table_args__ = (
        UniqueConstraint('name', 'source', name='zato_g_name_uq'),
        UniqueConstraint('group_id', name='zato_g_gid_uq'),
    {})

    # Not exposed publicly, used only for SQL joins
    id = Column(Integer, Sequence('zato_sso_group_id_seq'), primary_key=True)

    is_active = Column(Boolean(), nullable=False) # Currently unused and always set to True
    is_internal = Column(Boolean(), nullable=False, default=False)

    # Publicly visible
    group_id = Column(String(191), nullable=False)

    name = Column(String(191), nullable=False)
    source = Column(String(191), nullable=False)

    # JSON data is here
    opaque1 = Column(_JSON(), nullable=True)

    # Groups may be optionally nested
    parent_id = Column(Integer, ForeignKey('zato_sso_group.id', ondelete='CASCADE'), nullable=True)

# ################################################################################################################################

class _SSOUser(Base):
    __tablename__ = 'zato_sso_user'
    __table_args__ = (
        UniqueConstraint('username', name='zato_u_usrn_uq'),
        UniqueConstraint('user_id', name='zato_user_id_uq'),
        Index('zato_u_email_idx', 'email', unique=False, mysql_length={'email':767}),
        Index('zato_u_appr_stat_idx', 'approval_status', unique=False, mysql_length={'email':767}),
        Index('zato_u_dspn_idx', 'display_name_upper', unique=False),
        Index('zato_u_alln_idx', 'first_name_upper', 'middle_name_upper', 'last_name_upper', unique=False),
        Index('zato_u_lastn_idx', 'last_name_upper', unique=False),
        Index('zato_u_sigst_idx', 'sign_up_status', unique=False),
        Index('zato_u_sigctok_idx', 'sign_up_confirm_token', unique=True),
    {})

    # Not exposed publicly, used only for SQL joins
    id = Column(Integer, Sequence('zato_sso_user_id_seq'), primary_key=True)

    # Publicly visible
    user_id = Column(String(191), nullable=False)

    is_active = Column(Boolean(), nullable=False) # Currently unused and always set to True
    is_internal = Column(Boolean(), nullable=False, default=False)
    is_super_user = Column(Boolean(), nullable=False, default=False)
    is_locked = Column(Boolean(), nullable=False, default=False)
    locked_time = Column(DateTime(), nullable=True)

    # Creation metadata, e.g. what this user's remote IP was
    creation_ctx = Column(Text(), nullable=False)

    # Note that this is not an FK - this is on purpose to keep this information around
    # even if parent row is deleted.
    locked_by = Column(String(191), nullable=True)

    approval_status = Column(String(191), nullable=False)
    approval_status_mod_time = Column(DateTime(), nullable=False) # When user was approved or rejected
    approval_status_mod_by = Column(String(191), nullable=False) # Same comment as in locked_by

    # Basic information, always required
    username = Column(String(191), nullable=False)
    password = Column(Text(), nullable=False)
    password_is_set = Column(Boolean(), nullable=False)
    password_must_change = Column(Boolean(), nullable=False)
    password_last_set = Column(DateTime(), nullable=False)
    password_expiry = Column(DateTime(), nullable=False)

    # Sign-up information, possibly used in API workflows
    sign_up_status = Column(String(191), nullable=False)
    sign_up_time = Column(DateTime(), nullable=False)
    sign_up_confirm_time = Column(DateTime(), nullable=True)
    sign_up_confirm_token = Column(String(191), nullable=False)

    # Won't be always needed
    email = Column(Text(), nullable=True)

    # Various cultures don't have a notion of first or last name and display_name is the one that can be used in that case.
    display_name = Column(String(191), nullable=True)
    first_name = Column(String(191), nullable=True)
    middle_name = Column(String(191), nullable=True)
    last_name = Column(String(191), nullable=True)

    # Same as above but upper-cased for look-up / indexing purposes
    display_name_upper = Column(String(191), nullable=True)
    first_name_upper = Column(String(191), nullable=True)
    middle_name_upper = Column(String(191), nullable=True)
    last_name_upper = Column(String(191), nullable=True)

    # Rate limiting
    is_rate_limit_active = Column(Boolean(), nullable=True)
    rate_limit_type = Column(String(40), nullable=True)
    rate_limit_def = Column(Text(), nullable=True)
    rate_limit_check_parent_def = Column(Boolean(), nullable=True)

    # TOTP
    is_totp_enabled = Column(Boolean(), nullable=False, server_default=sa_false())
    totp_key = Column(Text(), nullable=True)
    totp_label = Column(Text(), nullable=True)

    # JSON data is here
    opaque1 = Column(_JSON(), nullable=True)

# ################################################################################################################################

class _SSOUserGroup(Base):
    """ An N:N mapping of users to their groups.
    """
    __tablename__ = 'zato_sso_user_group'
    __table_args__ = (
        UniqueConstraint('user_id', 'group_id', name='zato_ug_id_uq'),
    {})

    # Not exposed publicly, used only to have a natural FK
    id = Column(Integer, Sequence('zato_sso_ug_seq'), primary_key=True)

    # JSON data is here
    opaque1 = Column(_JSON(), nullable=True)

    user_id = Column(Integer, ForeignKey('zato_sso_user.id', ondelete='CASCADE'), nullable=False)
    group_id = Column(Integer, ForeignKey('zato_sso_group.id', ondelete='CASCADE'), nullable=False)

# ################################################################################################################################

class _SSOSession(Base):
    __tablename__ = 'zato_sso_session'
    __table_args__ = (
        Index('zato_sso_sust_idx', 'ust', unique=True),
<<<<<<< HEAD
        Index('zato_sso_extsi_idx', 'ext_session_id', unique=False, mysql_length={'email':767}),
=======
        Index('zato_sso_extsi_idx', 'ext_session_id', unique=False, mysql_length={'ext_session_id':767}),
>>>>>>> 18d6c2f5
    {})

    # Not exposed publicly, used only for SQL joins
    id = Column(Integer, Sequence('zato_sso_sid_seq'), primary_key=True)

    # Publicly visible session identifier (user session token)
    ust = Column(String(191), nullable=False)

    creation_time = Column(DateTime(), nullable=False)
    expiration_time = Column(DateTime(), nullable=False)

    remote_addr = Column(Text(), nullable=False)
    user_agent = Column(Text(), nullable=False)

    auth_type = Column(Text(), nullable=False)
    auth_principal = Column(Text(), nullable=False)

    # ID of a session external to SSO that is linked to this one,
    # where external may still mean JWT or Basic Auth,
    # but it is not a built-in SSO one.
    ext_session_id = Column(Text(), nullable=True)

    # JSON data is here
    opaque1 = Column(_JSON(), nullable=True)

    @declared_attr
    def user_id(cls):
        return Column(Integer, ForeignKey('zato_sso_user.id', ondelete='CASCADE'), nullable=False)

# ################################################################################################################################

class _SSOAttr(Base):
    __tablename__ = 'zato_sso_attr'

    __table_args__ = (
        UniqueConstraint('name', 'is_session_attr', 'user_id', '_ust_string', name='zato_attr_name_uq'),
        Index('zato_attr_usr', 'user_id', unique=False),
        Index('zato_attr_usr_ust', 'user_id', 'ust', unique=False),
        Index('zato_attr_usr_name', 'user_id', 'name', unique=False),
        Index('zato_attr_usr_ust_name', 'user_id', 'ust', 'name', unique=True),
    {})

    # Not exposed publicly, used only because SQLAlchemy requires an FK
    id = Column(Integer, Sequence('zato_sso_attr_seq'), primary_key=True)

    creation_time = Column(DateTime(), nullable=False)
    last_modified = Column(DateTime(), nullable=True)
    expiration_time = Column(DateTime(), nullable=True)

    is_session_attr = Column(Boolean(), nullable=False)
    is_encrypted = Column(Boolean(), nullable=False, default=False)
    serial_method = Column(String(20), nullable=False, default='json')

    name = Column(String(191), nullable=False)
    value = Column(Text(), nullable=True)

    # Unlike ust, this cannot be NULL so it may be used for practical purposes in the unique constraint 'zato_attr_name_uq',
    # otherwise all NULL values are considered different (or at least uncomparable) and API-wise, it is not possible
    # to construct a sensible unique constraint.
    _ust_string = Column(String(191), nullable=False)

    # JSON data is here
    opaque1 = Column(_JSON(), nullable=True)

    user_id = Column(String(191), ForeignKey('zato_sso_user.user_id', ondelete='CASCADE'), nullable=False)
    ust = Column(String(191), ForeignKey('zato_sso_session.ust', ondelete='CASCADE'), nullable=True)

# ################################################################################################################################

class _SSOLinkedAuth(Base):
    __tablename__ = 'zato_sso_linked_auth'

    __table_args__ = (
        UniqueConstraint('auth_type', 'user_id', 'auth_id', 'auth_principal', 'auth_source', name='zato_sso_link_auth_uq'),
    {})

    # Not exposed publicly, used only because SQLAlchemy requires an FK
    id = Column(Integer, Sequence('zato_sso_linked_auth_seq'), primary_key=True)

    is_active = Column(Boolean(), nullable=False) # Currently unused and always set to True
    is_internal = Column(Boolean(), nullable=False, default=False)

    creation_time = Column(DateTime(), nullable=False)
    last_modified = Column(DateTime(), nullable=True)

    # If True, auth_principal will point to an account/user defined externally to Zato,
    # e.g. in a system that Zato has no direct authentication support for.
    # Otherwise, if False, auth_id will be filled in.
    has_ext_principal = Column(Boolean(), nullable=False)

    # A label describing authentication type
    auth_type = Column(Text(), nullable=False)

    # Will be provided if has_ext_principal is False, in which case
    # it will point to one of sec_base.id definitions.
    auth_id = Column(Integer, ForeignKey('sec_base.id', ondelete='CASCADE'), nullable=True)

    # Will be given if auth_id is not provided.
    auth_principal = Column(Text(), nullable=True)

    # E.g. name of an environment this link is valid in - useful in cases when the same user
    # has multiple linked accounts, different in different auth sources (environments).
    auth_source = Column(Text(), nullable=False)

    # JSON data is here
    opaque1 = Column(_JSON(), nullable=True)

    # SSO user this entry links to
    user_id = Column(String(191), ForeignKey('zato_sso_user.user_id', ondelete='CASCADE'), nullable=False)

# ################################################################################################################################<|MERGE_RESOLUTION|>--- conflicted
+++ resolved
@@ -150,11 +150,7 @@
     __tablename__ = 'zato_sso_session'
     __table_args__ = (
         Index('zato_sso_sust_idx', 'ust', unique=True),
-<<<<<<< HEAD
-        Index('zato_sso_extsi_idx', 'ext_session_id', unique=False, mysql_length={'email':767}),
-=======
         Index('zato_sso_extsi_idx', 'ext_session_id', unique=False, mysql_length={'ext_session_id':767}),
->>>>>>> 18d6c2f5
     {})
 
     # Not exposed publicly, used only for SQL joins
