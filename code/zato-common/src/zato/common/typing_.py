--- conflicted
+++ resolved
@@ -83,14 +83,9 @@
 
 anydict      = dict_[any_, any_]
 anylist      = list_[any_]
-<<<<<<< HEAD
-anytuple     = tuple_[any_, ...]
-callable_    = callable_
-=======
 anyset       = set_[any_]
 anytuple     = tuple_[any_, ...]
 callable_    = callable_[..., any_]
->>>>>>> 6c789a11
 callnone     = optional[callable_]
 cast_        = cast_
 dictlist     = list_[anydict]
